# periodic jobs

periodics:
- name: ci-kubernetes-e2e-kubeadm-kinder-upgrade-1-19-master
  interval: 2h
  decorate: true
  labels:
    preset-dind-enabled: "true"
    preset-kind-volume-mounts: "true"
  annotations:
    testgrid-dashboards: sig-cluster-lifecycle-kubeadm,sig-release-master-informing
<<<<<<< HEAD
    testgrid-tab-name: kubeadm-kinder-upgrade-1-19-master
=======
    testgrid-tab-name: kubeadm-kinder-upgrade-1-18-master
>>>>>>> e3f5b3e0
    testgrid-alert-email: kubernetes-sig-cluster-lifecycle+testgrid@googlegroups.com, kubernetes-release-team@googlegroups.com
    description: "OWNER: sig-cluster-lifecycle (kinder); Uses kubeadm/kinder to create a cluster, upgrade it and run kubeadm-e2e and the conformance suite"
    testgrid-num-columns-recent: "20"
    testgrid-num-failures-to-alert: "8"
    testgrid-alert-stale-results-hours: "16"
  decoration_config:
    timeout: 60m
  extra_refs:
  - org: kubernetes
    repo: kubernetes
    base_ref: master
    path_alias: k8s.io/kubernetes
  - org: kubernetes
    repo: kubeadm
    base_ref: master
    path_alias: k8s.io/kubeadm
  spec:
    containers:
    - image: gcr.io/k8s-testimages/kubekins-e2e:v20200710-6b3b6fe-master
      command:
      - runner.sh
      - "../kubeadm/kinder/ci/kinder-run.sh"
      args:
      - "upgrade-1.19-master"
      securityContext:
        privileged: true
      resources:
        requests:
          memory: "9000Mi"
          cpu: 2000m

- name: ci-kubernetes-e2e-kubeadm-kinder-upgrade-1-18-1-19
  interval: 12h
  decorate: true
  labels:
    preset-dind-enabled: "true"
    preset-kind-volume-mounts: "true"
  annotations:
    testgrid-dashboards: sig-cluster-lifecycle-kubeadm,sig-release-1.19-informing
    testgrid-tab-name: kubeadm-kinder-upgrade-1-18-1-19
    testgrid-alert-email: kubernetes-sig-cluster-lifecycle+testgrid@googlegroups.com, kubernetes-release-team@googlegroups.com
    description: "OWNER: sig-cluster-lifecycle (kinder); Uses kubeadm/kinder to create a cluster, upgrade it and run kubeadm-e2e and the conformance suite"
    testgrid-num-columns-recent: "20"
    testgrid-num-failures-to-alert: "4"
    testgrid-alert-stale-results-hours: "48"
  decoration_config:
    timeout: 60m
  extra_refs:
  - org: kubernetes
    repo: kubernetes
    base_ref: release-1.19
    path_alias: k8s.io/kubernetes
  - org: kubernetes
    repo: kubeadm
    base_ref: master
    path_alias: k8s.io/kubeadm
  spec:
    containers:
    - image: gcr.io/k8s-testimages/kubekins-e2e:v20200710-6b3b6fe-1.19
      command:
      - runner.sh
      - "../kubeadm/kinder/ci/kinder-run.sh"
      args:
      - "upgrade-1.18-1.19"
      securityContext:
        privileged: true
      resources:
        requests:
          memory: "9000Mi"
          cpu: 2000m

- name: ci-kubernetes-e2e-kubeadm-kinder-upgrade-1-17-1-18
  interval: 12h
  decorate: true
  labels:
    preset-dind-enabled: "true"
    preset-kind-volume-mounts: "true"
  annotations:
    testgrid-dashboards: sig-cluster-lifecycle-kubeadm,sig-release-1.18-informing
    testgrid-tab-name: kubeadm-kinder-upgrade-1-17-1-18
    testgrid-alert-email: kubernetes-sig-cluster-lifecycle+testgrid@googlegroups.com, kubernetes-release-team@googlegroups.com
    description: "OWNER: sig-cluster-lifecycle (kinder); Uses kubeadm/kinder to create a cluster, upgrade it and run kubeadm-e2e and the conformance suite"
    testgrid-num-columns-recent: "20"
    testgrid-num-failures-to-alert: "4"
    testgrid-alert-stale-results-hours: "48"
  decoration_config:
    timeout: 60m
  extra_refs:
  - org: kubernetes
    repo: kubernetes
    base_ref: release-1.18
    path_alias: k8s.io/kubernetes
  - org: kubernetes
    repo: kubeadm
    base_ref: master
    path_alias: k8s.io/kubeadm
  spec:
    containers:
    - image: gcr.io/k8s-testimages/kubekins-e2e:v20200710-6b3b6fe-1.18
      command:
      - runner.sh
      - "../kubeadm/kinder/ci/kinder-run.sh"
      args:
      - "upgrade-1.17-1.18"
      securityContext:
        privileged: true
      resources:
        requests:
          memory: "9000Mi"
          cpu: 2000m

- name: ci-kubernetes-e2e-kubeadm-kinder-upgrade-1-16-1-17
  interval: 12h
  decorate: true
  labels:
    preset-dind-enabled: "true"
    preset-kind-volume-mounts: "true"
  annotations:
    testgrid-dashboards: sig-cluster-lifecycle-kubeadm,sig-release-1.17-informing
    testgrid-tab-name: kubeadm-kinder-upgrade-1-16-1-17
    testgrid-alert-email: kubernetes-sig-cluster-lifecycle+testgrid@googlegroups.com, kubernetes-release-team@googlegroups.com
    description: "OWNER: sig-cluster-lifecycle (kinder); Uses kubeadm/kinder to create a cluster, upgrade it and run kubeadm-e2e and the conformance suite"
    testgrid-num-columns-recent: "20"
    testgrid-num-failures-to-alert: "4"
    testgrid-alert-stale-results-hours: "48"
  decoration_config:
    timeout: 60m
  extra_refs:
  - org: kubernetes
    repo: kubernetes
    base_ref: release-1.17
    path_alias: k8s.io/kubernetes
  - org: kubernetes
    repo: kubeadm
    base_ref: master
    path_alias: k8s.io/kubeadm
  spec:
    containers:
    - image: gcr.io/k8s-testimages/kubekins-e2e:v20200710-6b3b6fe-1.17
      command:
      - runner.sh
      - "../kubeadm/kinder/ci/kinder-run.sh"
      args:
      - "upgrade-1.16-1.17"
      securityContext:
        privileged: true
      resources:
        requests:
          memory: "9000Mi"
          cpu: 2000m

- name: ci-kubernetes-e2e-kubeadm-kinder-upgrade-1-15-1-16
  interval: 12h
  decorate: true
  labels:
    preset-dind-enabled: "true"
    preset-kind-volume-mounts: "true"
  annotations:
    testgrid-dashboards: sig-cluster-lifecycle-kubeadm,sig-release-1.16-informing
    testgrid-tab-name: kubeadm-kinder-upgrade-1-15-1-16
    testgrid-alert-email: kubernetes-sig-cluster-lifecycle+testgrid@googlegroups.com, kubernetes-release-team@googlegroups.com
    description: "OWNER: sig-cluster-lifecycle (kinder); Uses kubeadm/kinder to create a cluster, upgrade it and run kubeadm-e2e and the conformance suite"
    testgrid-num-columns-recent: "20"
    testgrid-num-failures-to-alert: "4"
    testgrid-alert-stale-results-hours: "48"
  decoration_config:
    timeout: 60m
  extra_refs:
  - org: kubernetes
    repo: kubernetes
    base_ref: release-1.16
    path_alias: k8s.io/kubernetes
  - org: kubernetes
    repo: kubeadm
    base_ref: master
    path_alias: k8s.io/kubeadm
  spec:
    containers:
    - image: gcr.io/k8s-testimages/kubekins-e2e:v20200710-6b3b6fe-1.16
      command:
      - runner.sh
      - "../kubeadm/kinder/ci/kinder-run.sh"
      args:
      - "upgrade-1.15-1.16"
      securityContext:
        privileged: true
      resources:
        requests:
          memory: "9000Mi"
          cpu: 2000m<|MERGE_RESOLUTION|>--- conflicted
+++ resolved
@@ -9,11 +9,7 @@
     preset-kind-volume-mounts: "true"
   annotations:
     testgrid-dashboards: sig-cluster-lifecycle-kubeadm,sig-release-master-informing
-<<<<<<< HEAD
     testgrid-tab-name: kubeadm-kinder-upgrade-1-19-master
-=======
-    testgrid-tab-name: kubeadm-kinder-upgrade-1-18-master
->>>>>>> e3f5b3e0
     testgrid-alert-email: kubernetes-sig-cluster-lifecycle+testgrid@googlegroups.com, kubernetes-release-team@googlegroups.com
     description: "OWNER: sig-cluster-lifecycle (kinder); Uses kubeadm/kinder to create a cluster, upgrade it and run kubeadm-e2e and the conformance suite"
     testgrid-num-columns-recent: "20"
